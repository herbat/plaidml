--- conflicted
+++ resolved
@@ -1,10 +1,7 @@
 // Copyright 2020 Intel Corporation
 
 #include "pmlc/dialect/pxa/transforms/autotile.h"
-<<<<<<< HEAD
 #include "pmlc/dialect/pxa/transforms/fuse.h"
-=======
->>>>>>> 49ad2646
 #include "pmlc/dialect/pxa/transforms/passes.h"
 #include "pmlc/dialect/pxa/transforms/test_analysis.h"
 
@@ -39,11 +36,7 @@
 
 static mlir::PassRegistration<StencilPass>
     stencil_pass("affine-stencil",
-<<<<<<< HEAD
-                 "Stencil the inputs to create \"micro\" GEMM operations.");
-=======
                  "Stencil the inputs to create \"micro\" GEMM operations.",
                  createStencilPass);
->>>>>>> 49ad2646
 
 } // namespace pmlc::dialect::pxa