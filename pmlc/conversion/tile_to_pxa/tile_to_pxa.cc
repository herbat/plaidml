// Copyright 2020, Intel Corporation

#include "pmlc/conversion/tile_to_pxa/tile_to_pxa.h"

#include <utility>

#include "mlir/Dialect/AffineOps/AffineOps.h"
#include "mlir/Dialect/StandardOps/Ops.h"
#include "mlir/IR/Matchers.h"
#include "mlir/Pass/Pass.h"
#include "mlir/Pass/PassManager.h"
#include "mlir/Support/DebugStringHelper.h"
#include "mlir/Transforms/DialectConversion.h"

#include "pmlc/dialect/eltwise/ir/dialect.h"
#include "pmlc/dialect/eltwise/ir/ops.h"
#include "pmlc/dialect/pxa/ir/dialect.h"
#include "pmlc/dialect/pxa/ir/ops.h"
#include "pmlc/dialect/tile/ir/ops.h"
#include "pmlc/util/logging.h"
#include "pmlc/util/util.h"

namespace pmlc::conversion::tile_to_pxa {

namespace ew = dialect::eltwise;
namespace pxa = dialect::pxa;

using dialect::eltwise::ScalarType;
using dialect::tile::AffineConstantOp;
using dialect::tile::AggregationKind;
using dialect::tile::CombinationKind;
using dialect::tile::ContractionOp;
using dialect::tile::ContractionOpOperandAdaptor;
using dialect::tile::IndexOp;
using dialect::tile::ShapeOp;
using dialect::tile::ShapeOpOperandAdaptor;
using dialect::tile::TraceOp;
using util::DataType;

using llvm::Optional;
using llvm::SmallVector;
using mlir::AffineConstantExpr;
using mlir::AffineIfOp;
using mlir::AffineLoadOp;
using mlir::AffineMap;
using mlir::AffineMapAttr;
using mlir::AffineParallelOp;
using mlir::AffineStoreOp;
using mlir::AllocOp;
using mlir::ArrayRef;
using mlir::Attribute;
using mlir::CallOp;
using mlir::CmpFPredicate;
using mlir::CmpIPredicate;
using mlir::ConversionPattern;
using mlir::ConversionPatternRewriter;
using mlir::FlatSymbolRefAttr;
using mlir::FloatAttr;
using mlir::FloatType;
using mlir::FuncOp;
using mlir::FunctionType;
using mlir::IntegerAttr;
using mlir::IntegerType;
using mlir::Location;
using mlir::MemRefType;
using mlir::MLIRContext;
using mlir::ModuleOp;
using mlir::NamedAttribute;
using mlir::OpBuilder;
using mlir::OpConversionPattern;
using mlir::Operation;
using mlir::OwningRewritePatternList;
using mlir::Pattern;
using mlir::PatternMatchResult;
using mlir::RankedTensorType;
using mlir::ReturnOp;
using mlir::StringAttr;
using mlir::SymbolRefAttr;
using mlir::Type;
using mlir::Value;

namespace {

struct TypeConverter : public mlir::TypeConverter {
  using mlir::TypeConverter::convertType;

  Type convertType(Type type) final {
    IVLOG(2, "TypeConverter::convertType> " << mlir::debugString(type));
    if (type.isa<FunctionType>()) {
      IVLOG(4, "  FunctionType");
      return type;
    }
    if (auto scalarType = type.dyn_cast<ScalarType>()) {
      return scalarType.toStandard();
    }
    if (auto rankedTensorType = type.dyn_cast<RankedTensorType>()) {
      IVLOG(4, "  RankedTensorType");
      return MemRefType::get(rankedTensorType.getShape(),
                             convertType(rankedTensorType.getElementType()));
    }
    return {};
  }
};

ScalarType getScalarType(Type type) {
  if (auto tensorType = type.dyn_cast<mlir::TensorType>()) {
    type = tensorType.getElementType();
  }
  return type.cast<ScalarType>();
}

ScalarType getScalarType(Value value) { return getScalarType(value.getType()); }

struct FuncOpConversion : public OpConversionPattern<FuncOp> {
  using OpConversionPattern<FuncOp>::OpConversionPattern;

  PatternMatchResult
  matchAndRewrite(FuncOp op, ArrayRef<Value> operands,
                  ConversionPatternRewriter &rewriter) const final {
    FunctionType type = op.getType();
    IVLOG(2, "FuncOpConversion::rewrite> " << mlir::debugString(type));

    // Convert the function signature
    TypeConverter typeConverter;
    mlir::TypeConverter::SignatureConversion result(type.getNumInputs() +
                                                    type.getNumResults());
    for (unsigned i = 0; i < type.getNumInputs(); ++i) {
      result.addInputs(i, {typeConverter.convertType(type.getInput(i))});
    }
    for (unsigned i = 0; i < type.getNumResults(); ++i) {
      result.addInputs({typeConverter.convertType(type.getResult(i))});
    }

    // Create a new function with an updated signature.
    auto newOp = rewriter.cloneWithoutRegions(op);
    rewriter.inlineRegionBefore(op.getBody(), newOp.getBody(), newOp.end());
    newOp.setType(FunctionType::get(result.getConvertedTypes(), llvm::None,
                                    op.getContext()));

    // Tell the rewriter to convert the region signature.
    rewriter.applySignatureConversion(&newOp.getBody(), result);

    // Finally cause the old func op to be erased
    rewriter.eraseOp(op);

    return matchSuccess();
  }
};

struct AffineConstantOpConversion
    : public OpConversionPattern<AffineConstantOp> {
  using OpConversionPattern<AffineConstantOp>::OpConversionPattern;

  PatternMatchResult
  matchAndRewrite(AffineConstantOp op, ArrayRef<Value> operands,
                  ConversionPatternRewriter &rewriter) const final {
    auto value = op.getValue().cast<IntegerAttr>().getInt();
    rewriter.replaceOpWithNewOp<mlir::ConstantIndexOp>(op, value);
    return matchSuccess();
  }
};

struct ScalarConstantOpConversion
    : public OpConversionPattern<ew::ScalarConstantOp> {
  using OpConversionPattern<ew::ScalarConstantOp>::OpConversionPattern;

  PatternMatchResult
  matchAndRewrite(ew::ScalarConstantOp op, ArrayRef<Value> operands,
                  ConversionPatternRewriter &rewriter) const final {
    auto stdType = getScalarType(op).toStandard();
    auto value = op.getValue();
    if (auto floatType = stdType.dyn_cast<FloatType>()) {
      auto floatAttr = value.cast<FloatAttr>();
      value = FloatAttr::get(floatType, floatAttr.getValueAsDouble());
    } else if (auto intType = stdType.dyn_cast<IntegerType>()) {
      auto intAttr = value.cast<IntegerAttr>();
      value = IntegerAttr::get(intType, intAttr.getInt());
    } else {
      llvm_unreachable("Invalid scalar constant op");
    }
    rewriter.replaceOpWithNewOp<mlir::ConstantOp>(op, stdType, value);
    return matchSuccess();
  }
};

Value createCastOp(ConversionPatternRewriter &rewriter, Location loc,
                   Value from, Type intoType, bool isSigned) {
  auto fromType = from.getType();
  if (fromType == intoType) {
    return from;
  }
  if (auto intoFloatType = intoType.dyn_cast<FloatType>()) {
    if (auto fromFloatType = fromType.dyn_cast<FloatType>()) {
      if (fromFloatType.getWidth() < intoFloatType.getWidth()) {
        // FPExtOp: FloatType -> wider FloatType
        return rewriter.create<mlir::FPExtOp>(loc, from, intoType).getResult();
      }
      // FPTruncOp: FloatType -> narrower FloatType
      return rewriter.create<mlir::FPTruncOp>(loc, from, intoType).getResult();
    }
    if (auto fromIntType = fromType.dyn_cast<IntegerType>()) {
      // SIToFPOp: IntegerType -> FloatType
      return rewriter.create<mlir::SIToFPOp>(loc, from, intoType).getResult();
    }
  }
  if (auto intoIntType = intoType.dyn_cast<IntegerType>()) {
    if (auto fromIntType = fromType.dyn_cast<IntegerType>()) {
      if (fromIntType.getWidth() < intoIntType.getWidth()) {
        if (isSigned) {
          // SignExtendIOp: IntegerType -> wider signed int
          return rewriter.create<mlir::SignExtendIOp>(loc, from, intoType)
              .getResult();
        }
        // ZeroExtendIOp: IntegerType -> wider unsigned int
        return rewriter.create<mlir::ZeroExtendIOp>(loc, from, intoType)
            .getResult();
      }
      // TruncateIOp: IntegerType -> narrower IntegerType
      return rewriter.create<mlir::TruncateIOp>(loc, from, intoType)
          .getResult();
    }
  }
  llvm_unreachable("Unsupported cast op");
}

struct Matcher {
  static PatternMatchResult
  matchSuccess(std::unique_ptr<mlir::PatternState> state = {}) {
    return PatternMatchResult(std::move(state));
  }

  PatternMatchResult operator()(Operation *op) {
    return match(op) ? matchSuccess() : llvm::None;
  }

  virtual bool match(Operation *op) const { return false; }
};

struct AlwaysTrue : Matcher {
  bool match(Operation *op) const final { return true; }
};

template <typename InnerPredicate>
struct ResultIs : Matcher {
  bool match(Operation *op) const final {
    InnerPredicate pred;
    return pred.match(op->getResult(0).getType());
  }
};

template <typename InnerPredicate>
struct AnyOperandIs : Matcher {
  bool match(Operation *op) const final {
    for (auto operand : op->getOperands()) {
      InnerPredicate pred;
      if (pred.match(operand.getType())) {
        return true;
      }
    }
    return false;
  }
};

template <typename InnerPredicate>
struct OperandsAre : Matcher {
  bool match(Operation *op) const final {
    for (auto operand : op->getOperands()) {
      InnerPredicate pred;
      if (!pred.match(operand.getType())) {
        return false;
      }
    }
    return true;
  }
};

template <typename InnerPredicate>
struct FirstOperandIs : Matcher {
  bool match(Operation *op) const final {
    InnerPredicate pred;
    if (op->getNumOperands() == 0) {
      return false;
    }
    return pred.match(op->getOperand(0).getType());
  }
};

template <typename InnerPredicate>
struct AnyComparandIs : Matcher {
  bool match(Operation *op) const final {
    SmallVector<Value, 4> allOperands(op->getOperands());
    ContractionOpOperandAdaptor adaptor(allOperands);
    auto operands = adaptor.operands();
    InnerPredicate pred;
    return pred.match(operands[0].getType()) ||
           pred.match(operands[1].getType());
  }
};

template <typename InnerPredicate>
struct Not {
  bool match(Type type) const {
    InnerPredicate pred;
    return !pred.match(type);
  }
};

struct EltwiseFloat {
  bool match(Type type) const { return isFloat(getScalarType(type).type()); }
};

struct EltwiseInteger {
  bool match(Type type) const { return isInteger(getScalarType(type).type()); }
};

struct EltwiseSigned {
  bool match(Type type) const { return isSigned(getScalarType(type).type()); }
};

struct EltwiseUnsigned {
  bool match(Type type) const { return isUnsigned(getScalarType(type).type()); }
};

struct FirstOperand {
  Value create(ConversionPatternRewriter &rewriter, Location loc,
               Type resultType, ArrayRef<Value> operands,
               ArrayRef<DataType> types) {
    return operands.front();
  }
};

DataType promoteTypes(ConversionPatternRewriter &rewriter, Location loc,
                      ArrayRef<Value> operands, ArrayRef<DataType> types,
                      llvm::SmallVectorImpl<Value> *into) {
  // First, determine the 'final' type that wins the promotion
  DataType bestType = DataType::invalid;
  for (auto type : types) {
    bestType = promoteTypes(bestType, type);
  }
  // Next, cast each operand to the 'final' type
  auto scalarType = rewriter.getType<ScalarType>(bestType);
  auto targetType = scalarType.toStandard();
  for (unsigned i = 0; i < operands.size(); i++) {
    auto dtype = types[i];
    auto operand = operands[i];
    auto castOp =
        createCastOp(rewriter, loc, operand, targetType, isSigned(dtype));
    into->push_back(castOp);
  }
  return bestType;
}

template <typename OpType>
struct StdOp {
  Value create(ConversionPatternRewriter &rewriter, Location loc,
               Type resultType, ArrayRef<Value> operands,
               ArrayRef<DataType> types) {
    SmallVector<Value, 2> promoted;
    promoteTypes(rewriter, loc, operands, types, &promoted);
    auto attrs = ArrayRef<NamedAttribute>{};
    auto resultTypes = llvm::makeArrayRef(resultType);
    auto op = rewriter.create<OpType>(loc, resultTypes, promoted, attrs);
    return op.getOperation()->getResult(0);
  }
};

struct SelectOp {
  Value create(ConversionPatternRewriter &rewriter, Location loc,
               Type resultType, ArrayRef<Value> operands,
               ArrayRef<DataType> types) {
    SmallVector<Value, 2> promoted;
    promoteTypes(rewriter, loc, operands.drop_front(), types.drop_front(),
                 &promoted);
    auto op = rewriter.create<mlir::SelectOp>(loc, operands[0], promoted[0],
                                              promoted[1]);
    return op.getResult();
  }
};

template <CmpFPredicate predicate>
struct CmpFloatOp {
  Value create(ConversionPatternRewriter &rewriter, Location loc,
               Type resultType, ArrayRef<Value> operands,
               ArrayRef<DataType> types) {
    SmallVector<Value, 2> promoted;
    promoteTypes(rewriter, loc, operands, types, &promoted);
    return rewriter
        .create<mlir::CmpFOp>(loc, predicate, promoted[0], promoted[1])
        .getResult();
  }
};

template <CmpIPredicate predicate>
struct CmpIntOp {
  Value create(ConversionPatternRewriter &rewriter, Location loc,
               Type resultType, ArrayRef<Value> operands,
               ArrayRef<DataType> types) {
    SmallVector<Value, 2> promoted;
    promoteTypes(rewriter, loc, operands, types, &promoted);
    return rewriter
        .create<mlir::CmpIOp>(loc, predicate, promoted[0], promoted[1])
        .getResult();
  }
};

template <CmpIPredicate signedPred, CmpIPredicate unsignedPred>
struct CmpIntInequalityOp {
  Value create(ConversionPatternRewriter &rewriter, Location loc,
               Type resultType, ArrayRef<Value> operands,
               ArrayRef<DataType> types) {
    SmallVector<Value, 2> promoted;
    auto dataType = promoteTypes(rewriter, loc, operands, types, &promoted);
    auto predicate = isSigned(dataType) ? signedPred : unsignedPred;
    return rewriter
        .create<mlir::CmpIOp>(loc, predicate, promoted[0], promoted[1])
        .getResult();
  }
};

template <typename CmpOpBuilder>
struct CondOp {
  Value create(ConversionPatternRewriter &rewriter, Location loc,
               Type resultType, ArrayRef<Value> operands,
               ArrayRef<DataType> types) {
    CmpOpBuilder cmpOpBuilder;
    auto cmp = cmpOpBuilder.create(rewriter, loc, resultType,
                                   operands.take_front(2), types.take_front(2));
    auto zero = createInit(rewriter, loc, resultType, AggregationKind::add);
    return rewriter.create<mlir::SelectOp>(loc, cmp, operands[2], zero)
        .getResult();
  }

  Value createInit(OpBuilder &builder, Location loc, Type type,
                   AggregationKind agg) const {
    if (auto floatType = type.dyn_cast<FloatType>()) {
      switch (agg) {
      case AggregationKind::add:
        return builder.create<mlir::ConstantFloatOp>(loc, llvm::APFloat(0.0),
                                                     floatType);
      case AggregationKind::mul:
        return builder.create<mlir::ConstantFloatOp>(loc, llvm::APFloat(1.0),
                                                     floatType);
      default:
        llvm_unreachable("Unsupported aggregation for createInit");
      }
    } else if (auto intType = type.dyn_cast<IntegerType>()) {
      switch (agg) {
      case AggregationKind::add:
        return builder.create<mlir::ConstantIntOp>(loc, 0, intType);
      case AggregationKind::mul:
        return builder.create<mlir::ConstantIntOp>(loc, 1, intType);
      default:
        llvm_unreachable("Unsupported aggregation for createInit");
      }
    }
    llvm_unreachable("Unknown type for createInit");
  }
};

static Value buildBroadcastLoad(OpBuilder &builder, Location loc, Value operand,
                                unsigned outRank) {
  auto body = builder.getBlock();
  auto defOp = operand.getDefiningOp();
  Attribute attr;
  // Handle scalar values
  if (defOp && mlir::m_Constant(&attr).match(defOp)) {
    return operand;
  }
  // handle broadcasts
  auto operandType = operand.getType().cast<MemRefType>();
  assert(operandType.getRank() <= outRank && "result rank < operand rank");
  auto op_shape = operandType.getShape();
  SmallVector<Value, 8> operandIdxs(operandType.getRank());
  for (unsigned i = 0; i < operandType.getRank(); i++) {
    unsigned j = outRank - i - 1;
    unsigned k = operandType.getRank() - i - 1;
    if (op_shape[k] == 1) {
      operandIdxs[k] = builder.create<mlir::ConstantIndexOp>(loc, 0);
    } else {
      operandIdxs[k] = body->getArgument(j);
    }
  }
  return builder.create<AffineLoadOp>(loc, operand, operandIdxs);
}

static void buildSimpleStore(OpBuilder &builder, Location loc, Value scalar,
                             Value memRef) {
  auto body = builder.getBlock();
  // TODO: Maybe fix ValueRange to support arguments?
  SmallVector<Value, 8> idxs;
  for (size_t i = 0; i < body->getNumArguments(); i++) {
    idxs.push_back(body->getArgument(i));
  }
  builder.create<AffineStoreOp>(loc, scalar, memRef, idxs);
}

template <typename FromOpType, typename IntoOpBuilder,
          typename Matcher = AlwaysTrue>
struct EltwiseOpConversion : public OpConversionPattern<FromOpType> {
  using OpConversionPattern<FromOpType>::OpConversionPattern;

  PatternMatchResult match(Operation *op) const final {
    IVLOG(2, "EltwiseOpConversion::match> op");
    op->dump();
    Matcher pred;
    return pred(op);
  }

  void rewrite(FromOpType op, ArrayRef<Value> operands,
               ConversionPatternRewriter &rewriter) const final {
    IVLOG(2, "EltwiseOpConversion::rewrite>");
    IVLOG(1, "op");
    op.dump();
    TypeConverter typeConverter;
    auto loc = op.getLoc();
    auto resultType = op.result().getType();
    IVLOG(1, "resultType");
    resultType.dump();
    IVLOG(1, "\n");
    auto resultMemRefType =
        typeConverter.convertType(resultType).template cast<MemRefType>();

    // Allocate the result
    auto resultMemRef =
        rewriter.create<AllocOp>(loc, resultMemRefType).getResult();

    // Make a parallel for loop to fill the result
<<<<<<< HEAD
    IVLOG(1, "Creating AffineParallelOp");
    auto forOp = rewriter.create<pxa::AffineParallelOp>(
        loc, resultMemRefType.getShape());
=======
    auto forOp =
        rewriter.create<AffineParallelOp>(loc, resultMemRefType.getShape());
>>>>>>> 235af613
    auto body = forOp.getBody();
    IVLOG(1, "body->getNumArguments() " << body->getNumArguments());
    rewriter.setInsertionPointToStart(body);

    // Create the loads
    SmallVector<Value, 4> scalars;
    for (size_t i = 0; i < operands.size(); i++) {
<<<<<<< HEAD
      auto operand = operands[i];
      auto defOp = operand.getDefiningOp();
      Attribute attr;
      if (defOp && mlir::m_Constant(&attr).match(defOp)) {
        scalars.push_back(operand);
      } else {
        // handle broadcasts
        auto operandType = operand.getType().cast<MemRefType>();
        assert(operandType.getRank() <= resultMemRefType.getRank() &&
               "result rank < operand rank");
        auto op_shape = operandType.getShape();
        SmallVector<Value, 8> operandIdxs(operandType.getRank());
        for (unsigned i = 0; i < operandType.getRank(); i++) {
          unsigned j = resultMemRefType.getRank() - i - 1;
          unsigned k = operandType.getRank() - i - 1;
          if (op_shape[k] == 1) {
            operandIdxs[k] = rewriter.create<AffineConstantOp>(loc, 0);
          } else {
            operandIdxs[k] = body->getArgument(j);
          }
        }
        IVLOG(1, "Creating AffineLoadOp with operand " << operand);
        scalars.push_back(
            rewriter.create<AffineLoadOp>(loc, operand, operandIdxs));
      }
=======
      scalars.push_back(buildBroadcastLoad(rewriter, loc, operands[i],
                                           resultMemRefType.getRank()));
>>>>>>> 235af613
    }

    // Create the standard op
    auto elementType = resultMemRefType.getElementType();
    SmallVector<DataType, 4> operandDataTypes;
    for (auto type : op.getOperation()->getOperandTypes()) {
      auto scalarType = getScalarType(type);
      operandDataTypes.push_back(scalarType.type());
    }
    IntoOpBuilder intoOpBuilder;
    auto result = intoOpBuilder.create(rewriter, loc, elementType, scalars,
                                       operandDataTypes);

    // Create the store
<<<<<<< HEAD
    IVLOG(1, "Creating AffineStoreOp");
    rewriter.create<AffineStoreOp>(loc, result, resultMemRef, idxs);
=======
    buildSimpleStore(rewriter, loc, result, resultMemRef);
>>>>>>> 235af613

    // Replace output with the newly allocated buffer
    rewriter.replaceOp(op, resultMemRef);
  }
};

template <CombinationKind comboKind, typename ComboBuilder,
          typename Matcher = AlwaysTrue>
struct ContractionOpConversion : public OpConversionPattern<ContractionOp> {
  using OpConversionPattern<ContractionOp>::OpConversionPattern;

  PatternMatchResult match(Operation *op) const final {
    IVLOG(2, "ContractionOpConversion::match>");
    if (auto cionOp = llvm::dyn_cast<ContractionOp>(op)) {
      if (cionOp.combo() != comboKind) {
        return matchFailure();
      }
      if (!cionOp.lowerBounds().hasValue() ||
          !cionOp.upperBounds().hasValue()) {
        cionOp.emitError("contraction bounds must be computed");
        return matchFailure();
      }
      Matcher pred;
      return pred(cionOp);
    }
    return matchFailure();
  }

  void rewrite(ContractionOp op, ArrayRef<Value> operands,
               ConversionPatternRewriter &rewriter) const final {
    try {
      tryRewrite(op, operands, rewriter);
    } catch (const std::exception &ex) {
      op.emitError(ex.what());
    }
  }

  void tryRewrite(ContractionOp op, ArrayRef<Value> operands,
                  ConversionPatternRewriter &rewriter) const {
    // Create an adaptor
    ContractionOpOperandAdaptor cionAdaptor(operands);
    auto cionOperands = cionAdaptor.operands();

    // Gather some basic info
    auto loc = op.getLoc();
    TypeConverter typeConverter;
    auto resultType =
        typeConverter.convertType(op.result().getType()).cast<MemRefType>();

    // Make an allocation for the output
    auto resultMemRef = rewriter.create<AllocOp>(loc, resultType).getResult();

    // Determine ranges
    SmallVector<int64_t, 8> ranges;
    auto lowerBounds = op.lowerBounds().getValue();
    auto upperBounds = op.upperBounds().getValue();
    assert(lowerBounds.getNumResults() == upperBounds.getNumResults() &&
           "mismatched dims for lower and upper bounds");
    for (unsigned i = 0; i < lowerBounds.getNumResults(); i++) {
      auto rangeExpr = upperBounds.getResult(i) - lowerBounds.getResult(i) + 1;
      auto range = rangeExpr.cast<AffineConstantExpr>().getValue();
      ranges.emplace_back(range);
    }

    // Do initialization
    auto initFor =
        rewriter.create<AffineParallelOp>(loc, resultType.getShape());
    auto initForBuilder = initFor.getBodyBuilder();
    auto initLoad = buildBroadcastLoad(initForBuilder, loc, cionAdaptor.init(),
                                       resultType.getRank());
    buildSimpleStore(initForBuilder, loc, initLoad, resultMemRef);

    // Make the outer loops
    auto forOp = rewriter.create<AffineParallelOp>(loc, ranges);
    auto body = forOp.getBody();
    rewriter.setInsertionPointToStart(body);
    // TODO: Maybe fix ValueRange?
    SmallVector<Value, 8> idxs;
    for (size_t i = 0; i < body->getNumArguments(); i++) {
      idxs.push_back(body->getArgument(i));
    }

    // add constraints
    if (op.cons()) {
      auto cons = op.cons().getValue();
      auto ifOp = rewriter.create<AffineIfOp>(loc, cons, idxs, false);
      rewriter.setInsertionPointToStart(&ifOp.thenRegion().front());
    }

    // Create the loads + casts
    SmallVector<Value, 4> scalars;
    auto srcs = op.srcs().getValue();
    for (size_t i = 0; i < srcs.size(); i++) {
      auto operand = cionOperands[i];
      auto defOp = operand.getDefiningOp();
      Attribute attr;
      if (defOp && mlir::m_Constant(&attr).match(defOp)) {
        scalars.push_back(operand);
      } else {
        auto map = srcs[i].cast<AffineMapAttr>().getValue();
        scalars.push_back(
            rewriter.create<AffineLoadOp>(loc, operand, map, idxs));
      }
    }

    // Do the combination op
    ComboBuilder comboBuilder;
    auto elementType = resultType.getElementType();
    SmallVector<DataType, 4> operandDataTypes;
    for (auto type : op.operands().getTypes()) {
      auto scalarType = getScalarType(type);
      operandDataTypes.push_back(scalarType.type());
    }
    auto combined = comboBuilder.create(rewriter, loc, elementType, scalars,
                                        operandDataTypes);

    // Create the store
    auto resultMap = op.sink();
    if (resultMap.isEmpty()) {
      SmallVector<Value, 0> emptyIdxs;
      rewriter.create<pxa::AffineReduceOp>(loc, op.agg(), combined,
                                           resultMemRef, resultMap, emptyIdxs);
    } else {
      rewriter.create<pxa::AffineReduceOp>(loc, op.agg(), combined,
                                           resultMemRef, resultMap, idxs);
    }

    // Replace the op
    rewriter.replaceOp(op, resultMemRef);
  }
};

struct IndexOpConversion : public OpConversionPattern<IndexOp> {
  using OpConversionPattern<IndexOp>::OpConversionPattern;

  PatternMatchResult
  matchAndRewrite(IndexOp op, llvm::ArrayRef<Value> operands,
                  ConversionPatternRewriter &rewriter) const override {
    IVLOG(2, "IndexOpConversion::matchAndRewrite>");

    // Gather some basic info
    auto loc = op.getLoc();
    TypeConverter typeConverter;
    auto resultType =
        typeConverter.convertType(op.result().getType()).cast<MemRefType>();

    // Make an allocation for the output
    auto resultMemRef = rewriter.create<AllocOp>(loc, resultType).getResult();

    // Make a parallel for loop to fill the result
    auto forOp = rewriter.create<AffineParallelOp>(loc, resultType.getShape());
    auto body = forOp.getBody();
    rewriter.setInsertionPointToStart(body);
    // TODO: Maybe fix ValueRange?
    SmallVector<Value, 8> idxs;
    for (size_t i = 0; i < body->getNumArguments(); i++) {
      idxs.push_back(body->getArgument(i));
    }

    // Load the index value
    // TODO: add check that dim is within range in verifier
    auto dim = op.dim().getZExtValue();
    auto map = AffineMap::get(1, 0, {rewriter.getAffineDimExpr(0)});
    auto apply = rewriter.create<mlir::AffineApplyOp>(loc, map, idxs[dim]);

    // Create the store
    auto cast = rewriter.create<mlir::IndexCastOp>(loc, apply,
                                                   rewriter.getIntegerType(32));
    rewriter.create<AffineStoreOp>(loc, cast, resultMemRef, idxs);

    // Replace the op
    rewriter.replaceOp(op, resultMemRef);

    return matchSuccess();
  }
};

struct ShapeOpConversion : public OpConversionPattern<ShapeOp> {
  using OpConversionPattern<ShapeOp>::OpConversionPattern;

  PatternMatchResult
  matchAndRewrite(ShapeOp op, llvm::ArrayRef<Value> operands,
                  ConversionPatternRewriter &rewriter) const override {
    IVLOG(2, "ShapeOpConversion::matchAndRewrite>");

    // Create an adaptor
    ShapeOpOperandAdaptor adaptor(operands);

    // Gather some basic info
    auto loc = op.getLoc();
    TypeConverter typeConverter;
    auto resultType =
        typeConverter.convertType(op.result().getType()).cast<MemRefType>();

    // Make an allocation for the output
    auto resultMemRef = rewriter.create<AllocOp>(loc, resultType).getResult();

    // Populate the buffer with the shape dims
    auto operandType = adaptor.tensor().getType().cast<MemRefType>();
    for (unsigned i = 0; i < operandType.getRank(); i++) {
      auto idx = rewriter.create<mlir::ConstantIndexOp>(loc, i);
      auto dim = rewriter.create<mlir::DimOp>(loc, adaptor.tensor(), i);
      auto cast = rewriter.create<mlir::IndexCastOp>(
          loc, dim, rewriter.getIntegerType(32));
      SmallVector<Value, 1> idxs = {idx};
      rewriter.create<mlir::StoreOp>(loc, cast, resultMemRef, idxs);
    }

    // Replace the op
    rewriter.replaceOp(op, resultMemRef);

    return matchSuccess();
  }
};

struct CastOpConversion : public OpConversionPattern<ew::CastOp> {
  using OpConversionPattern<ew::CastOp>::OpConversionPattern;

  PatternMatchResult
  matchAndRewrite(ew::CastOp op, llvm::ArrayRef<Value> operands,
                  ConversionPatternRewriter &rewriter) const override {
    IVLOG(2, "CastOpConversion::matchAndRewrite>");

    // Gather some basic info
    auto loc = op.getLoc();
    TypeConverter typeConverter;
    auto resultType =
        typeConverter.convertType(op.result().getType()).cast<MemRefType>();
    auto operand = operands[0];
    auto operandType = operand.getType().cast<MemRefType>();
    if (resultType == operandType) {
      rewriter.replaceOp(op, operand);
      return matchSuccess();
    }

    // Make an allocation for the output
    auto resultMemRef = rewriter.create<AllocOp>(loc, resultType).getResult();

    // Make a parallel for loop to fill the result
    auto forOp = rewriter.create<AffineParallelOp>(loc, resultType.getShape());
    auto body = forOp.getBody();
    rewriter.setInsertionPointToStart(body);
    // TODO: Maybe fix ValueRange?
    SmallVector<Value, 8> idxs;
    for (size_t i = 0; i < body->getNumArguments(); i++) {
      idxs.push_back(body->getArgument(i));
    }

    // Create the load
    auto scalar = rewriter.create<AffineLoadOp>(loc, operand, idxs);

    // Create the standard cast op
    auto scalarType = getScalarType(op.tensor());
    auto dtype = scalarType.type();
    auto result = createCastOp(rewriter, loc, scalar,
                               resultType.getElementType(), isSigned(dtype));

    // Create the store
    rewriter.create<AffineStoreOp>(loc, result, resultMemRef, idxs);

    // Replace the op
    rewriter.replaceOp(op, resultMemRef);

    return matchSuccess();
  }
};

struct ReturnOpConversion : public OpConversionPattern<ReturnOp> {
  using OpConversionPattern<ReturnOp>::OpConversionPattern;

  PatternMatchResult
  matchAndRewrite(ReturnOp op, ArrayRef<Value> operands,
                  ConversionPatternRewriter &rewriter) const final {
    IVLOG(2, "ReturnOpConversion::matchAndRewrite>");
    auto &block = op.getParentRegion()->front();
    auto funcOp = op.getParentOfType<FuncOp>();
    auto blockArg = funcOp.getType().getNumInputs() - op.getNumOperands();
    for (auto operand : operands) {
      operand.replaceAllUsesWith(block.getArgument(blockArg++));
    }
    rewriter.replaceOpWithNewOp<ReturnOp>(op);
    return matchSuccess();
  }
};

struct TraceOpConversion : public OpConversionPattern<TraceOp> {
  using OpConversionPattern<TraceOp>::OpConversionPattern;

  PatternMatchResult
  matchAndRewrite(TraceOp op, ArrayRef<Value> operands,
                  ConversionPatternRewriter &rewriter) const final {
    auto module = op.getParentOfType<ModuleOp>();
    auto symbol = createStubFunc(module, op.msgAttr());
    rewriter.create<CallOp>(op.getLoc(), symbol, ArrayRef<Type>{});
    rewriter.replaceOp(op, op.in());
    return matchSuccess();
  }

  FlatSymbolRefAttr createStubFunc(ModuleOp module, StringAttr msg) const {
    static unsigned idCounter = 0;
    auto uniqueId = idCounter++;
    auto symbol = llvm::formatv("__trace_{0}", uniqueId).str();
    auto context = module.getContext();
    OpBuilder builder(context);
    builder.setInsertionPointToStart(module.getBody());
    auto funcType = FunctionType::get({}, {}, context);
    auto funcOp = builder.create<FuncOp>(module.getLoc(), symbol, funcType,
                                         ArrayRef<NamedAttribute>{});
    funcOp.setAttr("msg", msg);
    funcOp.setAttr("trace", builder.getUnitAttr());
    funcOp.setAttr("id", builder.getI64IntegerAttr(uniqueId));
    return SymbolRefAttr::get(symbol, context);
  }
};

struct LoweringPass : public mlir::ModulePass<LoweringPass> {
  void runOnModule() final {
    // Set up target (i.e. what is legal)
    mlir::ConversionTarget target(getContext());
    target.addLegalDialect<mlir::AffineOpsDialect>();
    target.addLegalDialect<mlir::StandardOpsDialect>();
    target.addLegalDialect<dialect::pxa::Dialect>();
    target.addLegalOp<mlir::ModuleOp, mlir::ModuleTerminatorOp>();
    target.addDynamicallyLegalOp<FuncOp>([](FuncOp op) {
      auto funcType = op.getType();
      return funcType.getNumResults() == 0;
    });
    target.addDynamicallyLegalOp<ReturnOp>(
        [](ReturnOp op) { return op.getNumOperands() == 0; });

    // Setup rewrite patterns
    using CmpIntLtOp =
        CmpIntInequalityOp<CmpIPredicate::slt, CmpIPredicate::ult>;
    using CmpIntLeOp =
        CmpIntInequalityOp<CmpIPredicate::sle, CmpIPredicate::ule>;
    using CmpIntGtOp =
        CmpIntInequalityOp<CmpIPredicate::sgt, CmpIPredicate::ugt>;
    using CmpIntGeOp =
        CmpIntInequalityOp<CmpIPredicate::sge, CmpIPredicate::uge>;
    OwningRewritePatternList patterns;
    patterns.insert<
        AffineConstantOpConversion, CastOpConversion, FuncOpConversion,
        IndexOpConversion, ReturnOpConversion, ScalarConstantOpConversion,
        ShapeOpConversion,
        TraceOpConversion, // TODO: PrngOpConversion
                           // TODO: SpecialOpConversion (GatherOp, ReshapeOp,
                           // ScatterOp, ZeroOp)
        ContractionOpConversion<CombinationKind::none, FirstOperand>,
        ContractionOpConversion<CombinationKind::add, StdOp<mlir::AddFOp>,
                                ResultIs<EltwiseFloat>>,
        ContractionOpConversion<CombinationKind::add, StdOp<mlir::AddIOp>,
                                ResultIs<EltwiseInteger>>,
        ContractionOpConversion<CombinationKind::mul, StdOp<mlir::MulFOp>,
                                ResultIs<EltwiseFloat>>,
        ContractionOpConversion<CombinationKind::mul, StdOp<mlir::MulIOp>,
                                ResultIs<EltwiseInteger>>,
        ContractionOpConversion<CombinationKind::eq,
                                CmpFloatOp<CmpFPredicate::OEQ>,
                                ResultIs<EltwiseFloat>>,
        ContractionOpConversion<CombinationKind::eq,
                                CmpIntOp<CmpIPredicate::eq>,
                                ResultIs<EltwiseInteger>>,
        ContractionOpConversion<CombinationKind::cond,
                                CondOp<CmpFloatOp<CmpFPredicate::OEQ>>,
                                AnyComparandIs<EltwiseFloat>>,
        ContractionOpConversion<CombinationKind::cond,
                                CondOp<CmpIntOp<CmpIPredicate::eq>>,
                                AnyComparandIs<EltwiseInteger>>,
        EltwiseOpConversion<ew::ExpOp, StdOp<mlir::ExpOp>>,
        EltwiseOpConversion<ew::NegOp, StdOp<mlir::NegFOp>,
                            ResultIs<EltwiseFloat>>,
        EltwiseOpConversion<ew::AddOp, StdOp<mlir::AddFOp>,
                            ResultIs<EltwiseFloat>>,
        EltwiseOpConversion<ew::AddOp, StdOp<mlir::AddIOp>,
                            ResultIs<EltwiseInteger>>,
        EltwiseOpConversion<ew::SubOp, StdOp<mlir::SubFOp>,
                            ResultIs<EltwiseFloat>>,
        EltwiseOpConversion<ew::SubOp, StdOp<mlir::SubIOp>,
                            ResultIs<EltwiseInteger>>,
        EltwiseOpConversion<ew::MulOp, StdOp<mlir::MulFOp>,
                            ResultIs<EltwiseFloat>>,
        EltwiseOpConversion<ew::MulOp, StdOp<mlir::MulIOp>,
                            ResultIs<EltwiseInteger>>,
        EltwiseOpConversion<ew::DivOp, StdOp<mlir::DivFOp>,
                            ResultIs<EltwiseFloat>>,
        EltwiseOpConversion<ew::DivOp, StdOp<mlir::SignedDivIOp>,
                            ResultIs<EltwiseSigned>>,
        EltwiseOpConversion<ew::DivOp, StdOp<mlir::UnsignedDivIOp>,
                            ResultIs<EltwiseUnsigned>>,
        EltwiseOpConversion<ew::SqrtOp, StdOp<mlir::SqrtOp>>,
        EltwiseOpConversion<ew::ModOp, StdOp<mlir::RemFOp>,
                            ResultIs<EltwiseFloat>>,
        EltwiseOpConversion<ew::ModOp, StdOp<mlir::SignedRemIOp>,
                            ResultIs<EltwiseSigned>>,
        EltwiseOpConversion<ew::ModOp, StdOp<mlir::UnsignedRemIOp>,
                            ResultIs<EltwiseUnsigned>>,
        EltwiseOpConversion<ew::CmpEqOp, CmpFloatOp<CmpFPredicate::OEQ>,
                            AnyOperandIs<EltwiseFloat>>,
        EltwiseOpConversion<ew::CmpEqOp, CmpIntOp<CmpIPredicate::eq>,
                            OperandsAre<Not<EltwiseFloat>>>,
        EltwiseOpConversion<ew::CmpNeOp, CmpFloatOp<CmpFPredicate::ONE>,
                            AnyOperandIs<EltwiseFloat>>,
        EltwiseOpConversion<ew::CmpNeOp, CmpIntOp<CmpIPredicate::ne>,
                            OperandsAre<Not<EltwiseFloat>>>,
        EltwiseOpConversion<ew::CmpLtOp, CmpFloatOp<CmpFPredicate::OLT>,
                            AnyOperandIs<EltwiseFloat>>,
        EltwiseOpConversion<ew::CmpLtOp, CmpIntLtOp,
                            OperandsAre<Not<EltwiseFloat>>>,
        EltwiseOpConversion<ew::CmpLeOp, CmpFloatOp<CmpFPredicate::OLE>,
                            AnyOperandIs<EltwiseFloat>>,
        EltwiseOpConversion<ew::CmpLeOp, CmpIntLeOp,
                            OperandsAre<Not<EltwiseFloat>>>,
        EltwiseOpConversion<ew::CmpGtOp, CmpFloatOp<CmpFPredicate::OGT>,
                            AnyOperandIs<EltwiseFloat>>,
        EltwiseOpConversion<ew::CmpGtOp, CmpIntGtOp,
                            OperandsAre<Not<EltwiseFloat>>>,
        EltwiseOpConversion<ew::CmpGeOp, CmpFloatOp<CmpFPredicate::OGE>,
                            AnyOperandIs<EltwiseFloat>>,
        EltwiseOpConversion<ew::CmpGeOp, CmpIntGeOp,
                            OperandsAre<Not<EltwiseFloat>>>,
        EltwiseOpConversion<ew::BitAndOp, StdOp<mlir::AndOp>,
                            OperandsAre<EltwiseInteger>>,
        EltwiseOpConversion<ew::BitOrOp, StdOp<mlir::OrOp>,
                            OperandsAre<EltwiseInteger>>,
        EltwiseOpConversion<ew::BitXorOp, StdOp<mlir::XOrOp>,
                            OperandsAre<EltwiseInteger>>,
        EltwiseOpConversion<ew::BitShlOp, StdOp<mlir::ShiftLeftOp>,
                            OperandsAre<EltwiseInteger>>,
        EltwiseOpConversion<ew::BitShrOp, StdOp<mlir::SignedShiftRightOp>,
                            FirstOperandIs<EltwiseSigned>>,
        EltwiseOpConversion<ew::BitShrOp, StdOp<mlir::UnsignedShiftRightOp>,
                            FirstOperandIs<EltwiseUnsigned>>,
        EltwiseOpConversion<ew::SelectOp, SelectOp>,
        EltwiseOpConversion<ew::IdentOp, FirstOperand>>(&getContext());

    // Run the conversion
    if (failed(applyFullConversion(getModule(), target, patterns, nullptr))) {
      signalPassFailure();
      return;
    }
  }
};

} // namespace

std::unique_ptr<mlir::Pass> createLowerTileToPXAPass() {
  return std::make_unique<LoweringPass>();
}

static mlir::PassRegistration<LoweringPass>
    legalize_pass("convert-tile-to-pxa", "Convert Tile dialect to PXA dialect");

} // namespace pmlc::conversion::tile_to_pxa<|MERGE_RESOLUTION|>--- conflicted
+++ resolved
@@ -525,14 +525,8 @@
         rewriter.create<AllocOp>(loc, resultMemRefType).getResult();
 
     // Make a parallel for loop to fill the result
-<<<<<<< HEAD
-    IVLOG(1, "Creating AffineParallelOp");
-    auto forOp = rewriter.create<pxa::AffineParallelOp>(
-        loc, resultMemRefType.getShape());
-=======
     auto forOp =
         rewriter.create<AffineParallelOp>(loc, resultMemRefType.getShape());
->>>>>>> 235af613
     auto body = forOp.getBody();
     IVLOG(1, "body->getNumArguments() " << body->getNumArguments());
     rewriter.setInsertionPointToStart(body);
@@ -540,36 +534,8 @@
     // Create the loads
     SmallVector<Value, 4> scalars;
     for (size_t i = 0; i < operands.size(); i++) {
-<<<<<<< HEAD
-      auto operand = operands[i];
-      auto defOp = operand.getDefiningOp();
-      Attribute attr;
-      if (defOp && mlir::m_Constant(&attr).match(defOp)) {
-        scalars.push_back(operand);
-      } else {
-        // handle broadcasts
-        auto operandType = operand.getType().cast<MemRefType>();
-        assert(operandType.getRank() <= resultMemRefType.getRank() &&
-               "result rank < operand rank");
-        auto op_shape = operandType.getShape();
-        SmallVector<Value, 8> operandIdxs(operandType.getRank());
-        for (unsigned i = 0; i < operandType.getRank(); i++) {
-          unsigned j = resultMemRefType.getRank() - i - 1;
-          unsigned k = operandType.getRank() - i - 1;
-          if (op_shape[k] == 1) {
-            operandIdxs[k] = rewriter.create<AffineConstantOp>(loc, 0);
-          } else {
-            operandIdxs[k] = body->getArgument(j);
-          }
-        }
-        IVLOG(1, "Creating AffineLoadOp with operand " << operand);
-        scalars.push_back(
-            rewriter.create<AffineLoadOp>(loc, operand, operandIdxs));
-      }
-=======
       scalars.push_back(buildBroadcastLoad(rewriter, loc, operands[i],
                                            resultMemRefType.getRank()));
->>>>>>> 235af613
     }
 
     // Create the standard op
@@ -584,12 +550,7 @@
                                        operandDataTypes);
 
     // Create the store
-<<<<<<< HEAD
-    IVLOG(1, "Creating AffineStoreOp");
-    rewriter.create<AffineStoreOp>(loc, result, resultMemRef, idxs);
-=======
     buildSimpleStore(rewriter, loc, result, resultMemRef);
->>>>>>> 235af613
 
     // Replace output with the newly allocated buffer
     rewriter.replaceOp(op, resultMemRef);
